--- conflicted
+++ resolved
@@ -1,26 +1,21 @@
 import json
+import os
+from collections import namedtuple
+from typing import TYPE_CHECKING
+
 import pytest
-import os
-<<<<<<< HEAD
-=======
-from collections import defaultdict, OrderedDict, namedtuple
->>>>>>> d2674a01
-from typing import TYPE_CHECKING
-from warnings import warn
-
 from _pytest.config import create_terminal_writer, hookimpl
+from _pytest.reports import TestReport
 
 if TYPE_CHECKING:
-    from typing import List, Tuple
+    from typing import List, Tuple, Optional, Union
 
     from _pytest import nodes
-    from _pytest.config import Config
+    from _pytest.config import Config, ExitCode
     from _pytest.config.argparsing import Parser
 
-# Ugly hacks for freezegun compatibility:
-# https://github.com/spulec/freezegun/issues/286
+# Ugly hack for freezegun compatibility: https://github.com/spulec/freezegun/issues/286
 STORE_DURATIONS_SETUP_AND_TEARDOWN_THRESHOLD = 60 * 10  # seconds
-CACHE_PATH = ".pytest_cache/v/cache/pytest_split"
 
 TestGroup = namedtuple("TestGroup", "index, num_tests")
 TestSuite = namedtuple("TestSuite", "splits, num_tests")
@@ -28,18 +23,17 @@
 
 def pytest_addoption(parser: "Parser") -> None:
     """
-    Declare plugin options.
+    Declare pytest-split's options.
     """
     group = parser.getgroup(
         "Split tests into groups which execution time is about the same. "
-        "Run first the whole suite with --store-durations to save information "
-        "about test execution times"
+        "Run with --store-durations to store information about test execution times."
     )
     group.addoption(
         "--store-durations",
         dest="store_durations",
         action="store_true",
-        help="Store durations into '--durations-path'",
+        help="Store durations into '--durations-path'.",
     )
     group.addoption(
         "--durations-path",
@@ -64,22 +58,37 @@
     )
 
 
-<<<<<<< HEAD
+@pytest.mark.tryfirst
+def pytest_cmdline_main(config: "Config") -> "Optional[Union[int, ExitCode]]":
+    """
+    Validate options.
+    """
+    group = config.getoption("group")
+    splits = config.getoption("splits")
+
+    if splits is None and group is None:
+        return 0
+
+    if splits and group is None:
+        raise pytest.UsageError("argument `--group` is required")
+
+    if group and splits is None:
+        raise pytest.UsageError("argument `--splits` is required")
+
+    if splits < 1:
+        raise pytest.UsageError("argument `--splits` must be >= 1")
+
+    if group < 1 or group > splits:
+        raise pytest.UsageError(f"argument `--group` must be >= 1 and <= {splits}")
+
+    return None
+
+
 def pytest_configure(config: "Config") -> None:
     """
-    Enable the plugin if appropriate arguments are passed.
-    """
-    if config.option.splits and not config.option.group:
-        warn(
-            "Both the `splits` and `group` arguments are required for pytest-split "
-            "to run. Remove the `splits` argument or add a `groups` argument."
-        )
-    elif config.option.group and not config.option.splits:
-        warn(
-            "Both the `splits` and `group` arguments are required for pytest-split "
-            "to run. Remove the `groups` argument or add a `splits` argument."
-        )
-    elif config.option.splits and config.option.group:
+    Enable the plugins we need.
+    """
+    if config.option.splits and config.option.group:
         config.pluginmanager.register(PytestSplitPlugin(config), "pytestsplitplugin")
 
     if config.option.store_durations:
@@ -104,6 +113,9 @@
 class PytestSplitPlugin(Base):
     def __init__(self, config: "Config"):
         super().__init__(config)
+        self._suite: TestSuite
+        self._group: TestGroup
+        self._messages: "List[str]" = []
         if not self.cached_durations:
             message = self.writer.markup(
                 "\nNo test durations found. Pytest-split will "
@@ -113,6 +125,22 @@
             )
             self.writer.line(message)
 
+    def pytest_report_collectionfinish(self, config: "Config") -> "List[str]":
+        lines = []
+        if self._messages:
+            lines += self._messages
+
+        if hasattr(self, "_suite"):
+            lines.append(
+                f"Running group {self._group.index}/{self._suite.splits}"
+                f" ({self._group.num_tests}/{self._suite.num_tests}) tests"
+            )
+
+        prefix = "[pytest-split]"
+        lines = [f"{prefix} {m}" for m in lines]
+
+        return lines
+
     @hookimpl(tryfirst=True)
     def pytest_collection_modifyitems(self, config: "Config", items: "List[nodes.Item]") -> None:
         """
@@ -130,6 +158,9 @@
 
         items[:] = selected_tests
         config.hook.pytest_deselected(items=deselected_tests)
+
+        self._suite = TestSuite(splits, len(items))
+        self._group = TestGroup(group, end_idx - start_idx)
 
         self.writer.line(self.writer.markup(f"\n\nRunning group {group}/{splits}\n"))
         return None
@@ -186,110 +217,27 @@
 
 
 class PytestSplitCachePlugin(Base):
+    """
+    The cache plugin writes durations to our durations file.
+    """
+
     def pytest_sessionfinish(self) -> None:
         """
-        Write test runtimes to cache.
-
         Method is called by Pytest after the test-suite has run.
         https://github.com/pytest-dev/pytest/blob/main/src/_pytest/main.py#L308
         """
         terminal_reporter = self.config.pluginmanager.get_plugin("terminalreporter")
         test_durations = {}
-=======
-@pytest.mark.tryfirst
-def pytest_cmdline_main(config: "Config") -> None:
-    group = config.getoption("group")
-    splits = config.getoption("splits")
-
-    if splits is None and group is None:
-        return
-
-    if splits and group is None:
-        raise pytest.UsageError("argument `--group` is required")
-
-    if group and splits is None:
-        raise pytest.UsageError("argument `--splits` is required")
-
-    if splits < 1:
-        raise pytest.UsageError("argument `--splits` must be >= 1")
-
-    if group < 1 or group > splits:
-        raise pytest.UsageError(f"argument `--group` must be >= 1 and <= {splits}")
-
-
-class SplitPlugin:
-    def __init__(self):
-        self._suite: TestSuite
-        self._group: TestGroup
-        self._messages: "List[str]" = []
-
-    def pytest_report_collectionfinish(self, config: "Config") -> "List[str]":
-        lines = []
-        if self._messages:
-            lines += self._messages
-
-        if hasattr(self, "_suite"):
-            lines.append(
-                f"Running group {self._group.index}/{self._suite.splits}"
-                f" ({self._group.num_tests}/{self._suite.num_tests}) tests"
-            )
-
-        prefix = "[pytest-split]"
-        lines = [f"{prefix} {m}" for m in lines]
-
-        return lines
-
-    def pytest_collection_modifyitems(
-        self, config: "Config", items: "List[nodes.Item]"
-    ) -> None:
-        splits = config.option.splits
-        group = config.option.group
-        store_durations = config.option.store_durations
-        durations_report_path = config.option.durations_path
-
-        if store_durations:
-            if any((group, splits)):
-                self._messages.append(
-                    "Not splitting tests because we are storing durations"
-                )
-            return None
-
-        if not group and not splits:
-            # don't split unless explicitly requested
-            return None
-
-        if not os.path.isfile(durations_report_path):
-            self._messages.append(
-                "Not splitting tests because the durations_report is missing"
-            )
-            return None
-
-        with open(durations_report_path) as f:
-            stored_durations = OrderedDict(json.load(f))
-
-        start_idx, end_idx = _calculate_suite_start_and_end_idx(
-            splits, group, items, stored_durations
-        )
-
-        self._suite = TestSuite(splits, len(items))
-        self._group = TestGroup(group, end_idx - start_idx)
-        items[:] = items[start_idx:end_idx]
-
-
-def pytest_configure(config: "Config") -> None:
-    config.pluginmanager.register(SplitPlugin())
-
->>>>>>> d2674a01
 
         for test_reports in terminal_reporter.stats.values():
             for test_report in test_reports:
-                if hasattr(test_report, "duration"):
-                    # These ifs be removed after this is solved:
-                    # https://github.com/spulec/freezegun/issues/286
+                if isinstance(test_report, TestReport):
+
+                    # These ifs be removed after this is solved: # https://github.com/spulec/freezegun/issues/286
                     if test_report.duration < 0:
                         continue
                     if (
-                        getattr(test_report, "when", "") in ("teardown", "setup")
+                        test_report.when in ("teardown", "setup")
                         and test_report.duration > STORE_DURATIONS_SETUP_AND_TEARDOWN_THRESHOLD
                     ):
                         # Ignore not legit teardown durations
